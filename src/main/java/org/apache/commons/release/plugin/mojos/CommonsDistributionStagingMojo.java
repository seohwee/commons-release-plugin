/*
 * Licensed to the Apache Software Foundation (ASF) under one or more
 * contributor license agreements.  See the NOTICE file distributed with
 * this work for additional information regarding copyright ownership.
 * The ASF licenses this file to You under the Apache License, Version 2.0
 * (the "License"); you may not use this file except in compliance with
 * the License.  You may obtain a copy of the License at
 *
 *      http://www.apache.org/licenses/LICENSE-2.0
 *
 * Unless required by applicable law or agreed to in writing, software
 * distributed under the License is distributed on an "AS IS" BASIS,
 * WITHOUT WARRANTIES OR CONDITIONS OF ANY KIND, either express or implied.
 * See the License for the specific language governing permissions and
 * limitations under the License.
 */
package org.apache.commons.release.plugin.mojos;

import org.apache.commons.io.FileUtils;
import org.apache.commons.lang3.StringUtils;
import org.apache.commons.release.plugin.SharedFunctions;
import org.apache.commons.release.plugin.velocity.HeaderHtmlVelocityDelegate;
import org.apache.commons.release.plugin.velocity.ReadmeHtmlVelocityDelegate;
import org.apache.maven.plugin.AbstractMojo;
import org.apache.maven.plugin.MojoExecutionException;
import org.apache.maven.plugin.MojoFailureException;
import org.apache.maven.plugin.logging.Log;
import org.apache.maven.plugins.annotations.LifecyclePhase;
import org.apache.maven.plugins.annotations.Mojo;
import org.apache.maven.plugins.annotations.Parameter;
import org.apache.maven.project.MavenProject;
import org.apache.maven.scm.ScmException;
import org.apache.maven.scm.ScmFileSet;
import org.apache.maven.scm.command.add.AddScmResult;
import org.apache.maven.scm.command.checkin.CheckInScmResult;
import org.apache.maven.scm.manager.BasicScmManager;
import org.apache.maven.scm.manager.ScmManager;
import org.apache.maven.scm.provider.ScmProvider;
import org.apache.maven.scm.provider.svn.repository.SvnScmProviderRepository;
import org.apache.maven.scm.provider.svn.svnexe.SvnExeScmProvider;
import org.apache.maven.scm.repository.ScmRepository;

import java.io.File;
import java.io.FileOutputStream;
import java.io.IOException;
import java.io.OutputStreamWriter;
import java.io.Writer;
import java.util.ArrayList;
import java.util.Arrays;
import java.util.List;

/**
 * This class checks out the dev distribution location, copies the distributions into that directory
 * structure under the <code>target/commons-release-plugin/scm</code> directory. Then commits the
 * distributions back up to SVN. Also, we include the built and zipped site as well as the RELEASE-NOTES.txt.
 *
 * @author chtompki
 * @since 1.0
 */
@Mojo(name = "stage-distributions",
        defaultPhase = LifecyclePhase.DEPLOY,
        threadSafe = true,
        aggregator = true)
public class CommonsDistributionStagingMojo extends AbstractMojo {

    /** The name of file generated from the README.vm velocity template to be checked into the dist svn repo. */
    private static final String README_FILE_NAME = "README.html";
    /** The name of file generated from the HEADER.vm velocity template to be checked into the dist svn repo. */
    private static final String HEADER_FILE_NAME = "HEADER.html";

    /**
     * The {@link MavenProject} object is essentially the context of the maven build at
     * a given time.
     */
    @Parameter(defaultValue = "${project}", required = true)
    private MavenProject project;

    /**
     * The {@link File} that contains a file to the root directory of the working project. Typically
     * this directory is where the <code>pom.xml</code> resides.
     */
    @Parameter(defaultValue = "${basedir}")
    private File baseDir;

    /** The location to which the site gets built during running <code>mvn site</code>. */
    @Parameter(defaultValue = "${project.build.directory}/site", property = "commons.siteOutputDirectory")
    private File siteDirectory;

    /**
     * The main working directory for the plugin, namely <code>target/commons-release-plugin</code>, but
     * that assumes that we're using the default maven <code>${project.build.directory}</code>.
     */
    @Parameter(defaultValue = "${project.build.directory}/commons-release-plugin", property = "commons.outputDirectory")
    private File workingDirectory;

    /**
     * The location to which to checkout the dist subversion repository under our working directory, which
     * was given above.
     */
    @Parameter(defaultValue = "${project.build.directory}/commons-release-plugin/scm",
            property = "commons.distCheckoutDirectory")
    private File distCheckoutDirectory;

    /**
     * The location of the RELEASE-NOTES.txt file such that multi-module builds can configure it.
     */
    @Parameter(defaultValue = "${basedir}/RELEASE-NOTES.txt", property = "commons.releaseNotesLocation")
    private File releaseNotesFile;

    /**
     * A boolean that determines whether or not we actually commit the files up to the subversion repository.
     * If this is set to <code>true</code>, we do all but make the commits. We do checkout the repository in question
     * though.
     */
    @Parameter(property = "commons.release.dryRun", defaultValue = "false")
    private Boolean dryRun;

    /**
     * The url of the subversion repository to which we wish the artifacts to be staged. Typically this would need to
     * be of the form: <code>scm:svn:https://dist.apache.org/repos/dist/dev/commons/foo/version-RC#</code>. Note. that
     * the prefix to the substring <code>https</code> is a requirement.
     */
    @Parameter(defaultValue = "", property = "commons.distSvnStagingUrl")
    private String distSvnStagingUrl;

    /**
     * A parameter to generally avoid running unless it is specifically turned on by the consuming module.
     */
    @Parameter(defaultValue = "false", property = "commons.release.isDistModule")
    private Boolean isDistModule;

    /**
     * The release version of the artifact to be built.
     */
    @Parameter(property = "commons.release.version")
    private String commonsReleaseVersion;

    /**
     * The RC version of the release. For example the first voted on candidate would be "RC1".
     */
    @Parameter(property = "commons.rc.version")
    private String commonsRcVersion;

    /**
     * The username for the distribution subversion repository. This is typically your Apache id.
     */
    @Parameter(property = "user.name")
    private String username;

    /**
     * The password associated with {@link CommonsDistributionStagingMojo#username}.
     */
    @Parameter(property = "user.password")
    private String password;

    /**
     * A subdirectory of the dist directory into which we are going to stage the release candidate. We
     * build this up in the {@link CommonsDistributionStagingMojo#execute()} method. And, for example,
     * the directory should look like <code>https://https://dist.apache.org/repos/dist/dev/commons/text/1.4-RC1</code>.
     */
    private File distVersionRcVersionDirectory;

    @Override
    public void execute() throws MojoExecutionException, MojoFailureException {
        if (!isDistModule) {
            getLog().info("This module is marked as a non distribution "
                    + "or assembly module, and the plugin will not run.");
            return;
        }
        if (StringUtils.isEmpty(distSvnStagingUrl)) {
            getLog().warn("commons.distSvnStagingUrl is not set, the commons-release-plugin will not run.");
            return;
        }
        if (!workingDirectory.exists()) {
            getLog().info("Current project contains no distributions. Not executing.");
            return;
        }
        getLog().info("Preparing to stage distributions");
        try {
            ScmManager scmManager = new BasicScmManager();
            scmManager.setScmProvider("svn", new SvnExeScmProvider());
            ScmRepository repository = scmManager.makeScmRepository(distSvnStagingUrl);
            ScmProvider provider = scmManager.getProviderByRepository(repository);
            SvnScmProviderRepository providerRepository = (SvnScmProviderRepository) repository.getProviderRepository();
            providerRepository.setUser(username);
            providerRepository.setPassword(password);
            distVersionRcVersionDirectory =
                    new File(distCheckoutDirectory, commonsReleaseVersion + "-" + commonsRcVersion);
            if (!distCheckoutDirectory.exists()) {
                SharedFunctions.initDirectory(getLog(), distCheckoutDirectory);
            }
            ScmFileSet scmFileSet = new ScmFileSet(distCheckoutDirectory);
            getLog().info("Checking out dist from: " + distSvnStagingUrl);
            provider.checkOut(repository, scmFileSet);
            File copiedReleaseNotes = copyReleaseNotesToWorkingDirectory();
            copyDistributionsIntoScmDirectoryStructureAndAddToSvn(copiedReleaseNotes,
                    provider, repository);
            List<File> filesToAdd = new ArrayList<>();
            listNotHiddenFilesAndDirectories(distCheckoutDirectory, filesToAdd);
            if (!dryRun) {
                ScmFileSet fileSet = new ScmFileSet(distCheckoutDirectory, filesToAdd);
                AddScmResult addResult = provider.add(
                        repository,
                        fileSet
                );
                if (!addResult.isSuccess()) {
                    throw new MojoExecutionException("Failed to add files to scm");
                }
                getLog().info("Staging release: " + project.getArtifactId() + ", version: " + project.getVersion());
                CheckInScmResult checkInResult = provider.checkIn(
                        repository,
                        fileSet,
                        "Staging release: " + project.getArtifactId() + ", version: " + project.getVersion()
                );
                if (!checkInResult.isSuccess()) {
                    getLog().error("Committing dist files failed: " + checkInResult.getCommandOutput());
                    throw new MojoExecutionException(
                            "Committing dist files failed: " + checkInResult.getCommandOutput()
                    );
                }
                getLog().info("Committed revision " + checkInResult.getScmRevision());
            } else {
                getLog().info("[Dry run] Would have committed to: " + distSvnStagingUrl);
                getLog().info(
                        "[Dry run] Staging release: " + project.getArtifactId() + ", version: " + project.getVersion());
            }
        } catch (ScmException e) {
            getLog().error("Could not commit files to dist: " + distSvnStagingUrl, e);
            throw new MojoExecutionException("Could not commit files to dist: " + distSvnStagingUrl, e);
        }
    }

    /**
     * Lists all directories and files to a flat list.
     * @param directory {@link File} containing directory to list
     * @param files a {@link List} of {@link File} to which to append the files.
     */
    private void listNotHiddenFilesAndDirectories(File directory, List<File> files) {
        // Get all the files and directories from a directory.
        File[] fList = directory.listFiles();
        for (File file : fList) {
            if (file.isFile() && !file.isHidden()) {
                files.add(file);
            } else if (file.isDirectory() && !file.isHidden()) {
                files.add(file);
                listNotHiddenFilesAndDirectories(file, files);
            }
        }
    }

    /**
     * A utility method that takes the <code>RELEASE-NOTES.txt</code> file from the base directory of the
     * project and copies it into {@link CommonsDistributionStagingMojo#workingDirectory}.
     *
     * @return the RELEASE-NOTES.txt file that exists in the <code>target/commons-release-notes/scm</code>
     *         directory for the purpose of adding it to the scm change set in the method
     *         {@link CommonsDistributionStagingMojo#copyDistributionsIntoScmDirectoryStructureAndAddToSvn(File,
     *         ScmProvider, ScmRepository)}.
     * @throws MojoExecutionException if an {@link IOException} occurs as a wrapper so that maven
     *                                can properly handle the exception.
     */
    private File copyReleaseNotesToWorkingDirectory() throws MojoExecutionException {
        SharedFunctions.initDirectory(getLog(), distVersionRcVersionDirectory);
        getLog().info("Copying RELEASE-NOTES.txt to working directory.");
        File copiedReleaseNotes = new File(distVersionRcVersionDirectory, releaseNotesFile.getName());
        SharedFunctions.copyFile(getLog(), releaseNotesFile, copiedReleaseNotes);
        return copiedReleaseNotes;
    }

    /**
     * Copies the list of files at the root of the {@link CommonsDistributionStagingMojo#workingDirectory} into
     * the directory structure of the distribution staging repository. Specifically:
     * <ul>
<<<<<<< HEAD
     *     <li>root:</li>
     *     <li>
     *         <ul>
     *             <li>site</li>
     *             <li>site.zip</li>
     *             <li>RELEASE-NOTES.txt</li>
     *             <li>source:</li>
     *             <li>
     *                 <ul>
     *                     <li>-src artifacts....</li>
     *                 </ul>
     *             </li>
     *             <li>binaries:</li>
     *             <li>
     *                 <ul>
     *                     <li>-bin artifacts....</li>
     *                 </ul>
     *             </li>
     *         </ul>
     *     </li>
=======
     *   <li>root:
     *     <ul>
     *         <li>site</li>
     *         <li>site.zip</li>
     *         <li>RELEASE-NOTES.txt</li>
     *         <li>source:
     *           <ul>
     *             <li>-src artifacts....</li>
     *           </ul>
     *         </li>
     *         <li>binaries:
     *           <ul>
     *             <li>-bin artifacts....</li>
     *           </ul>
     *         </li>
     *     </ul>
     *   </li>
>>>>>>> e6b5cbcf
     * </ul>
     *
     * @param copiedReleaseNotes is the RELEASE-NOTES.txt file that exists in the
     *                           <code>target/commons-release-plugin/scm</code> directory.
     * @param provider is the {@link ScmProvider} that we will use for adding the files we wish to commit.
     * @param repository is the {@link ScmRepository} that we will use for adding the files that we wish to commit.
     * @return a {@link List} of {@link File}'s in the directory for the purpose of adding them to the maven
     *         {@link ScmFileSet}.
     * @throws MojoExecutionException if an {@link IOException} occurs so that Maven can handle it properly.
     */
    private List<File> copyDistributionsIntoScmDirectoryStructureAndAddToSvn(File copiedReleaseNotes,
                                                                             ScmProvider provider,
                                                                             ScmRepository repository)
            throws MojoExecutionException {
        List<File> workingDirectoryFiles = Arrays.asList(workingDirectory.listFiles());
        List<File> filesForMavenScmFileSet = new ArrayList<>();
        File scmBinariesRoot = new File(distVersionRcVersionDirectory, "binaries");
        File scmSourceRoot = new File(distVersionRcVersionDirectory, "source");
        SharedFunctions.initDirectory(getLog(), scmBinariesRoot);
        SharedFunctions.initDirectory(getLog(), scmSourceRoot);
        File copy;
        for (File file : workingDirectoryFiles) {
            if (file.getName().contains("src")) {
                copy = new File(scmSourceRoot,  file.getName());
                SharedFunctions.copyFile(getLog(), file, copy);
                filesForMavenScmFileSet.add(file);
            } else if (file.getName().contains("bin")) {
                copy = new File(scmBinariesRoot,  file.getName());
                SharedFunctions.copyFile(getLog(), file, copy);
                filesForMavenScmFileSet.add(file);
            } else if (StringUtils.containsAny(file.getName(), "scm", "sha1.properties", "sha256.properties")) {
                getLog().debug("Not copying scm directory over to the scm directory because it is the scm directory.");
                //do nothing because we are copying into scm
            } else {
                copy = new File(distCheckoutDirectory.getAbsolutePath(),  file.getName());
                SharedFunctions.copyFile(getLog(), file, copy);
                filesForMavenScmFileSet.add(file);
            }
        }
        filesForMavenScmFileSet.addAll(buildReadmeAndHeaderHtmlFiles());
        filesForMavenScmFileSet.addAll(copySiteToScmDirectory());
        return filesForMavenScmFileSet;
    }

    /**
     * Copies <code>${basedir}/target/site</code> to <code>${basedir}/target/commons-release-plugin/scm/site</code>.
     *
     * @return the {@link List} of {@link File}'s contained in
     *         <code>${basedir}/target/commons-release-plugin/scm/site</code>, after the copy is complete.
     * @throws MojoExecutionException if the site copying fails for some reason.
     */
    private List<File> copySiteToScmDirectory() throws MojoExecutionException {
        if (!siteDirectory.exists()) {
            getLog().error("\"mvn site\" was not run before this goal, or a siteDirectory did not exist.");
            throw new MojoExecutionException(
                    "\"mvn site\" was not run before this goal, or a siteDirectory did not exist."
            );
        }
        try {
            FileUtils.copyDirectoryToDirectory(siteDirectory, distVersionRcVersionDirectory);
        } catch (IOException e) {
            throw new MojoExecutionException("Site copying failed", e);
        }
        File siteInScm = new File(distVersionRcVersionDirectory, "site");
        return new ArrayList<>(FileUtils.listFiles(siteInScm, null, true));
    }

    /**
     * Builds up <code>README.html</code> and <code>HEADER.html</code> that reside in following.
     * <ul>
     *     <li>distRoot
     *     <ul>
     *         <li>binaries/HEADER.html (symlink)</li>
     *         <li>binaries/README.html (symlink)</li>
     *         <li>source/HEADER.html (symlink)</li>
     *         <li>source/README.html (symlink)</li>
     *         <li>HEADER.html</li>
     *         <li>README.html</li>
     *     </ul>
     *     </li>
     * </ul>
     * @return the {@link List} of created files above
     * @throws MojoExecutionException if an {@link IOException} occurs in the creation of these
     *                                files fails.
     */
    private List<File> buildReadmeAndHeaderHtmlFiles() throws MojoExecutionException {
        List<File> headerAndReadmeFiles = new ArrayList<>();
        File headerFile = new File(distVersionRcVersionDirectory, HEADER_FILE_NAME);
        //
        // HEADER file
        //
        try (Writer headerWriter = new OutputStreamWriter(new FileOutputStream(headerFile), "UTF-8")) {
            HeaderHtmlVelocityDelegate.builder().build().render(headerWriter);
        } catch (IOException e) {
            final String message = "Could not build HEADER html file " + headerFile;
            getLog().error(message, e);
            throw new MojoExecutionException(message, e);
        }
        headerAndReadmeFiles.add(headerFile);
        //
        // README file
        //
        File readmeFile = new File(distVersionRcVersionDirectory, README_FILE_NAME);
        try (Writer readmeWriter = new OutputStreamWriter(new FileOutputStream(readmeFile), "UTF-8")) {
            // @formatter:off
            ReadmeHtmlVelocityDelegate readmeHtmlVelocityDelegate = ReadmeHtmlVelocityDelegate.builder()
                    .withArtifactId(project.getArtifactId())
                    .withVersion(project.getVersion())
                    .withSiteUrl(project.getUrl())
                    .build();
            // @formatter:on
            readmeHtmlVelocityDelegate.render(readmeWriter);
        } catch (IOException e) {
            final String message = "Could not build README html file " + readmeFile;
            getLog().error(message, e);
            throw new MojoExecutionException(message, e);
        }
        headerAndReadmeFiles.add(readmeFile);
        headerAndReadmeFiles.addAll(copyHeaderAndReadmeToSubdirectories(headerFile, readmeFile));
        return headerAndReadmeFiles;
    }

    /**
     * Copies <code>README.html</code> and <code>HEADER.html</code> to the source and binaries
     * directories.
     *
     * @param headerFile The originally created <code>HEADER.html</code> file.
     * @param readmeFile The originally created <code>README.html</code> file.
     * @return a {@link List} of created files.
     * @throws MojoExecutionException if the {@link SharedFunctions#copyFile(Log, File, File)}
     *                                fails.
     */
    private List<File> copyHeaderAndReadmeToSubdirectories(File headerFile, File readmeFile)
            throws MojoExecutionException {
        List<File> symbolicLinkFiles = new ArrayList<>();
        File sourceRoot = new File(distVersionRcVersionDirectory, "source");
        File binariesRoot = new File(distVersionRcVersionDirectory, "binaries");
        File sourceHeaderFile = new File(sourceRoot, HEADER_FILE_NAME);
        File sourceReadmeFile = new File(sourceRoot, README_FILE_NAME);
        File binariesHeaderFile = new File(binariesRoot, HEADER_FILE_NAME);
        File binariesReadmeFile = new File(binariesRoot, README_FILE_NAME);
        SharedFunctions.copyFile(getLog(), headerFile, sourceHeaderFile);
        symbolicLinkFiles.add(sourceHeaderFile);
        SharedFunctions.copyFile(getLog(), readmeFile, sourceReadmeFile);
        symbolicLinkFiles.add(sourceReadmeFile);
        SharedFunctions.copyFile(getLog(), headerFile, binariesHeaderFile);
        symbolicLinkFiles.add(binariesHeaderFile);
        SharedFunctions.copyFile(getLog(), readmeFile, binariesReadmeFile);
        symbolicLinkFiles.add(binariesReadmeFile);
        return symbolicLinkFiles;
    }

    /**
     * This method is the setter for the {@link CommonsDistributionStagingMojo#baseDir} field, specifically
     * for the usage in the unit tests.
     *
     * @param baseDir is the {@link File} to be used as the project's root directory when this mojo
     *                is invoked.
     */
    protected void setBaseDir(File baseDir) {
        this.baseDir = baseDir;
    }
}<|MERGE_RESOLUTION|>--- conflicted
+++ resolved
@@ -271,28 +271,6 @@
      * Copies the list of files at the root of the {@link CommonsDistributionStagingMojo#workingDirectory} into
      * the directory structure of the distribution staging repository. Specifically:
      * <ul>
-<<<<<<< HEAD
-     *     <li>root:</li>
-     *     <li>
-     *         <ul>
-     *             <li>site</li>
-     *             <li>site.zip</li>
-     *             <li>RELEASE-NOTES.txt</li>
-     *             <li>source:</li>
-     *             <li>
-     *                 <ul>
-     *                     <li>-src artifacts....</li>
-     *                 </ul>
-     *             </li>
-     *             <li>binaries:</li>
-     *             <li>
-     *                 <ul>
-     *                     <li>-bin artifacts....</li>
-     *                 </ul>
-     *             </li>
-     *         </ul>
-     *     </li>
-=======
      *   <li>root:
      *     <ul>
      *         <li>site</li>
@@ -310,7 +288,6 @@
      *         </li>
      *     </ul>
      *   </li>
->>>>>>> e6b5cbcf
      * </ul>
      *
      * @param copiedReleaseNotes is the RELEASE-NOTES.txt file that exists in the
