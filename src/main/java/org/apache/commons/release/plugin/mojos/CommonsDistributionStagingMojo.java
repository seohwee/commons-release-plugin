/*
 * Licensed to the Apache Software Foundation (ASF) under one or more
 * contributor license agreements.  See the NOTICE file distributed with
 * this work for additional information regarding copyright ownership.
 * The ASF licenses this file to You under the Apache License, Version 2.0
 * (the "License"); you may not use this file except in compliance with
 * the License.  You may obtain a copy of the License at
 *
 *      http://www.apache.org/licenses/LICENSE-2.0
 *
 * Unless required by applicable law or agreed to in writing, software
 * distributed under the License is distributed on an "AS IS" BASIS,
 * WITHOUT WARRANTIES OR CONDITIONS OF ANY KIND, either express or implied.
 * See the License for the specific language governing permissions and
 * limitations under the License.
 */
package org.apache.commons.release.plugin.mojos;

import org.apache.commons.io.FileUtils;
import org.apache.commons.lang3.StringUtils;
import org.apache.commons.release.plugin.SharedFunctions;
import org.apache.commons.release.plugin.velocity.HeaderHtmlVelocityDelegate;
import org.apache.commons.release.plugin.velocity.ReadmeHtmlVelocityDelegate;
import org.apache.maven.plugin.AbstractMojo;
import org.apache.maven.plugin.MojoExecutionException;
import org.apache.maven.plugin.MojoFailureException;
import org.apache.maven.plugin.logging.Log;
import org.apache.maven.plugins.annotations.LifecyclePhase;
import org.apache.maven.plugins.annotations.Mojo;
import org.apache.maven.plugins.annotations.Parameter;
import org.apache.maven.project.MavenProject;
import org.apache.maven.scm.ScmException;
import org.apache.maven.scm.ScmFileSet;
import org.apache.maven.scm.command.add.AddScmResult;
import org.apache.maven.scm.command.checkin.CheckInScmResult;
import org.apache.maven.scm.manager.BasicScmManager;
import org.apache.maven.scm.manager.ScmManager;
import org.apache.maven.scm.provider.ScmProvider;
import org.apache.maven.scm.provider.svn.repository.SvnScmProviderRepository;
import org.apache.maven.scm.provider.svn.svnexe.SvnExeScmProvider;
import org.apache.maven.scm.repository.ScmRepository;

import java.io.File;
import java.io.FileOutputStream;
import java.io.IOException;
import java.io.OutputStreamWriter;
import java.io.Writer;
import java.util.ArrayList;
import java.util.Arrays;
import java.util.Collections;
import java.util.HashSet;
import java.util.List;
import java.util.Set;

/**
 * This class checks out the dev distribution location, copies the distributions into that directory
 * structure under the <code>target/commons-release-plugin/scm</code> directory. Then commits the
 * distributions back up to SVN. Also, we include the built and zipped site as well as the RELEASE-NOTES.txt.
 *
 * @author chtompki
 * @since 1.0
 */
@Mojo(name = "stage-distributions",
        defaultPhase = LifecyclePhase.DEPLOY,
        threadSafe = true,
        aggregator = true)
public class CommonsDistributionStagingMojo extends AbstractMojo {

    /** The name of file generated from the README.vm velocity template to be checked into the dist svn repo. */
    private static final String README_FILE_NAME = "README.html";
    /** The name of file generated from the HEADER.vm velocity template to be checked into the dist svn repo. */
    private static final String HEADER_FILE_NAME = "HEADER.html";

    /**
     * The {@link MavenProject} object is essentially the context of the maven build at
     * a given time.
     */
    @Parameter(defaultValue = "${project}", required = true)
    private MavenProject project;

    /**
     * The {@link File} that contains a file to the root directory of the working project. Typically
     * this directory is where the <code>pom.xml</code> resides.
     */
    @Parameter(defaultValue = "${basedir}")
    private File baseDir;

    /** The location to which the site gets built during running <code>mvn site</code>. */
    @Parameter(defaultValue = "${project.build.directory}/site", property = "commons.siteOutputDirectory")
    private File siteDirectory;

    /**
     * The main working directory for the plugin, namely <code>target/commons-release-plugin</code>, but
     * that assumes that we're using the default maven <code>${project.build.directory}</code>.
     */
    @Parameter(defaultValue = "${project.build.directory}/commons-release-plugin", property = "commons.outputDirectory")
    private File workingDirectory;

    /**
     * The location to which to checkout the dist subversion repository under our working directory, which
     * was given above.
     */
    @Parameter(defaultValue = "${project.build.directory}/commons-release-plugin/scm",
            property = "commons.distCheckoutDirectory")
    private File distCheckoutDirectory;

    /**
     * The location of the RELEASE-NOTES.txt file such that multi-module builds can configure it.
     */
    @Parameter(defaultValue = "${basedir}/RELEASE-NOTES.txt", property = "commons.releaseNotesLocation")
    private File releaseNotesFile;

    /**
     * A boolean that determines whether or not we actually commit the files up to the subversion repository.
     * If this is set to <code>true</code>, we do all but make the commits. We do checkout the repository in question
     * though.
     */
    @Parameter(property = "commons.release.dryRun", defaultValue = "false")
    private Boolean dryRun;

    /**
     * The url of the subversion repository to which we wish the artifacts to be staged. Typically this would need to
     * be of the form: <code>scm:svn:https://dist.apache.org/repos/dist/dev/commons/foo/version-RC#</code>. Note. that
     * the prefix to the substring <code>https</code> is a requirement.
     */
    @Parameter(defaultValue = "", property = "commons.distSvnStagingUrl")
    private String distSvnStagingUrl;

    /**
     * A parameter to generally avoid running unless it is specifically turned on by the consuming module.
     */
    @Parameter(defaultValue = "false", property = "commons.release.isDistModule")
    private Boolean isDistModule;

    /**
     * The release version of the artifact to be built.
     */
    @Parameter(property = "commons.release.version")
    private String commonsReleaseVersion;

    /**
     * The RC version of the release. For example the first voted on candidate would be "RC1".
     */
    @Parameter(property = "commons.rc.version")
    private String commonsRcVersion;

    /**
     * The username for the distribution subversion repository. This is typically your Apache id.
     */
    @Parameter(property = "user.name")
    private String username;

    /**
     * The password associated with {@link CommonsDistributionStagingMojo#username}.
     */
    @Parameter(property = "user.password")
    private String password;

    /**
     * A subdirectory of the dist directory into which we are going to stage the release candidate. We
     * build this up in the {@link CommonsDistributionStagingMojo#execute()} method. And, for example,
     * the directory should look like <code>https://https://dist.apache.org/repos/dist/dev/commons/text/1.4-RC1</code>.
     */
    private File distVersionRcVersionDirectory;

    @Override
    public void execute() throws MojoExecutionException, MojoFailureException {
        if (!isDistModule) {
            getLog().info("This module is marked as a non distribution "
                    + "or assembly module, and the plugin will not run.");
            return;
        }
        if (StringUtils.isEmpty(distSvnStagingUrl)) {
            getLog().warn("commons.distSvnStagingUrl is not set, the commons-release-plugin will not run.");
            return;
        }
        if (!workingDirectory.exists()) {
            getLog().info("Current project contains no distributions. Not executing.");
            return;
        }
        getLog().info("Preparing to stage distributions");
        try {
            ScmManager scmManager = new BasicScmManager();
            scmManager.setScmProvider("svn", new SvnExeScmProvider());
            ScmRepository repository = scmManager.makeScmRepository(distSvnStagingUrl);
            ScmProvider provider = scmManager.getProviderByRepository(repository);
            SvnScmProviderRepository providerRepository = (SvnScmProviderRepository) repository.getProviderRepository();
            providerRepository.setUser(username);
            providerRepository.setPassword(password);
            distVersionRcVersionDirectory =
                    new File(distCheckoutDirectory, commonsReleaseVersion + "-" + commonsRcVersion);
            if (!distCheckoutDirectory.exists()) {
                SharedFunctions.initDirectory(getLog(), distCheckoutDirectory);
            }
            ScmFileSet scmFileSet = new ScmFileSet(distCheckoutDirectory);
            getLog().info("Checking out dist from: " + distSvnStagingUrl);
            provider.checkOut(repository, scmFileSet);
            File copiedReleaseNotes = copyReleaseNotesToWorkingDirectory();
            List<File> filesToCommit = copyDistributionsIntoScmDirectoryStructure(copiedReleaseNotes);
            filesToCommit.addAll(copySiteToScmDirectory());
            if (!dryRun) {
                commitDirectories(filesToCommit, provider, repository);
                commitFiles(filesToCommit, provider, repository);
            } else {
                getLog().info("[Dry run] Would have committed to: " + distSvnStagingUrl);
                getLog().info(
                        "[Dry run] Staging release: " + project.getArtifactId() + ", version: " + project.getVersion());
            }
        } catch (ScmException e) {
            getLog().error("Could not commit files to dist: " + distSvnStagingUrl, e);
            throw new MojoExecutionException("Could not commit files to dist: " + distSvnStagingUrl, e);
        }
    }

    /**
     * Commits all the directories to SVN from the fileset.
     *
     * @param filesToCommit the {@link List} of {@link File} that we find the directories to which we must commit.
     * @param provider the maven {@link ScmProvider}.
     * @param repository the maven {@link ScmRepository}.
     * @throws ScmException if the maven SCM api fails.
     * @throws MojoExecutionException if we get a failure that does not throw an exception.
     */
    private void commitDirectories(List<File> filesToCommit, ScmProvider provider, ScmRepository repository)
            throws ScmException, MojoExecutionException {
        Collections.sort(filesToCommit);
        Set<File> committedDirectories = new HashSet<>();
        for (File file : filesToCommit) {
            if (file.getAbsolutePath().contains(commonsReleaseVersion + "-" + commonsRcVersion)
                    && !committedDirectories.contains(file.getParentFile())
                    && !file.getParentFile().getAbsolutePath().equals(distCheckoutDirectory)) {
                File parentFile = file.getParentFile();
                commitParentsIfNotCommitted(parentFile, committedDirectories);
                ScmFileSet scmFileSetToCommit = new ScmFileSet(distCheckoutDirectory, parentFile);
                AddScmResult addResult = provider.add(
                        repository,
                        scmFileSetToCommit
                );
                if (addResult.isSuccess()) {
                    getLog().info("Adding release directories: "
                            + project.getArtifactId() + ", version: " + project.getVersion());
                    CheckInScmResult checkInResult = provider.checkIn(
                            repository,
                            scmFileSetToCommit,
                            "Adding release directories: "
                                    + project.getArtifactId() + ", version: " + project.getVersion()
                    );
                    if (!checkInResult.isSuccess()) {
                        getLog().error("Committing directories  failed: " + checkInResult.getCommandOutput());
                        throw new MojoExecutionException(
                                "Committing directories files failed: " + checkInResult.getCommandOutput()
                        );
                    }
                    committedDirectories.add(parentFile);
                } else {
                    getLog().error("Adding directory failed: " + addResult.getCommandOutput());
                    throw new MojoExecutionException("Adding directory failed: "
                            + addResult.getCommandOutput());
                }
            }
        }
    }

    private void commitParentsIfNotCommitted(File file, Set<File> committedDirectories) {
        if (committedDirectories.contains(file.getParentFile())) {
            return;
        }
    }

    /**
     * Commits files to SVN from the fileset.
     *
     * @param filesToCommit the {@link List} of {@link File} we must commit.
     * @param provider the maven {@link ScmProvider}.
     * @param repository the maven {@link ScmRepository}.
     * @throws ScmException if the maven SCM api fails.
     * @throws MojoExecutionException if we get a failure that does not throw an exception.
     */
    private void commitFiles(List<File> filesToCommit, ScmProvider provider, ScmRepository repository)
            throws ScmException, MojoExecutionException {
        ScmFileSet scmFileSetToCommit = new ScmFileSet(distCheckoutDirectory, filesToCommit);
        AddScmResult addResult = provider.add(
                repository,
                scmFileSetToCommit
        );
        if (addResult.isSuccess()) {
            getLog().info("Staging release: " + project.getArtifactId() + ", version: " + project.getVersion());
            CheckInScmResult checkInResult = provider.checkIn(
                    repository,
                    scmFileSetToCommit,
                    "Staging release: " + project.getArtifactId() + ", version: " + project.getVersion()
            );
            if (!checkInResult.isSuccess()) {
                getLog().error("Committing dist files failed: " + checkInResult.getCommandOutput());
                throw new MojoExecutionException(
                        "Committing dist files failed: " + checkInResult.getCommandOutput()
                );
            }
            getLog().info("Committed revision " + checkInResult.getScmRevision());
        } else {
            getLog().error("Adding dist files failed: " + addResult.getCommandOutput());
            throw new MojoExecutionException("Adding dist files failed: " + addResult.getCommandOutput());
        }
    }

    /**
     * A utility method that takes the <code>RELEASE-NOTES.txt</code> file from the base directory of the
     * project and copies it into {@link CommonsDistributionStagingMojo#workingDirectory}.
     *
     * @return the RELEASE-NOTES.txt file that exists in the <code>target/commons-release-notes/scm</code>
     *         directory for the purpose of adding it to the scm change set in the method
     *         {@link CommonsDistributionStagingMojo#copyDistributionsIntoScmDirectoryStructure(File)}.
     * @throws MojoExecutionException if an {@link IOException} occurs as a wrapper so that maven
     *                                can properly handle the exception.
     */
    private File copyReleaseNotesToWorkingDirectory() throws MojoExecutionException {
        SharedFunctions.initDirectory(getLog(), distVersionRcVersionDirectory);
        getLog().info("Copying RELEASE-NOTES.txt to working directory.");
        File copiedReleaseNotes = new File(distVersionRcVersionDirectory, releaseNotesFile.getName());
        SharedFunctions.copyFile(getLog(), releaseNotesFile, copiedReleaseNotes);
        return copiedReleaseNotes;
    }

    /**
     * Copies the list of files at the root of the {@link CommonsDistributionStagingMojo#workingDirectory} into
     * the directory structure of the distribution staging repository. Specifically:
     * <ul>
     *     <li>root:</li>
     *     <ul>
     *         <li>site</li>
     *         <li>site.zip</li>
     *         <li>RELEASE-NOTES.txt</li>
     *         <li>source:</li>
     *         <ul>
     *             <li>-src artifacts....</li>
     *         </ul>
     *         <li>binaries:</li>
     *         <ul>
     *             <li>-bin artifacts....</li>
     *         </ul>
     *     </ul>
     * </ul>
     *
     * @param copiedReleaseNotes is the RELEASE-NOTES.txt file that exists in the
     *                           <code>target/commons-release-plugin/scm</code> directory.
     * @return a {@link List} of {@link File}'s in the directory for the purpose of adding them to the maven
     *         {@link ScmFileSet}.
     * @throws MojoExecutionException if an {@link IOException} occurs so that Maven can handle it properly.
     */
    private List<File> copyDistributionsIntoScmDirectoryStructure(File copiedReleaseNotes)
            throws MojoExecutionException {
        List<File> workingDirectoryFiles = Arrays.asList(workingDirectory.listFiles());
        File scmBinariesRoot = new File(distVersionRcVersionDirectory, "binaries");
        File scmSourceRoot = new File(distVersionRcVersionDirectory, "source");
        SharedFunctions.initDirectory(getLog(), scmBinariesRoot);
        SharedFunctions.initDirectory(getLog(), scmSourceRoot);
        List<File> filesForMavenScmFileSet = new ArrayList<>();
        File copy;
        for (File file : workingDirectoryFiles) {
            if (file.getName().contains("src")) {
                copy = new File(scmSourceRoot,  file.getName());
                SharedFunctions.copyFile(getLog(), file, copy);
                filesForMavenScmFileSet.add(copy);
            } else if (file.getName().contains("bin")) {
                copy = new File(scmBinariesRoot,  file.getName());
                SharedFunctions.copyFile(getLog(), file, copy);
                filesForMavenScmFileSet.add(copy);
            } else if (StringUtils.containsAny(file.getName(), "scm", "sha1.properties", "sha256.properties")) {
                getLog().debug("Not copying scm directory over to the scm directory because it is the scm directory.");
                //do nothing because we are copying into scm
            } else {
                copy = new File(distCheckoutDirectory.getAbsolutePath(),  file.getName());
                SharedFunctions.copyFile(getLog(), file, copy);
                filesForMavenScmFileSet.add(copy);
            }
        }
        filesForMavenScmFileSet.addAll(buildReadmeAndHeaderHtmlFiles());
        filesForMavenScmFileSet.add(copiedReleaseNotes);
        return filesForMavenScmFileSet;
    }

    /**
     * Copies <code>${basedir}/target/site</code> to <code>${basedir}/target/commons-release-plugin/scm/site</code>.
     *
     * @return the {@link List} of {@link File}'s contained in
     *         <code>${basedir}/target/commons-release-plugin/scm/site</code>, after the copy is complete.
     * @throws MojoExecutionException if the site copying fails for some reason.
     */
    private List<File> copySiteToScmDirectory() throws MojoExecutionException {
        if (!siteDirectory.exists()) {
            getLog().error("\"mvn site\" was not run before this goal, or a siteDirectory did not exist.");
            throw new MojoExecutionException(
                    "\"mvn site\" was not run before this goal, or a siteDirectory did not exist."
            );
        }
        try {
            FileUtils.copyDirectoryToDirectory(siteDirectory, distVersionRcVersionDirectory);
        } catch (IOException e) {
            throw new MojoExecutionException("Site copying failed", e);
        }
<<<<<<< HEAD
        File siteInScm = new File(distVersionRcVersionDirectory, "site");
        return new ArrayList<>(FileUtils.listFiles(siteInScm, null, true));
=======
        File copiedSiteDirectory = new File(distVersionRcVersionDirectory, "site");
        return new ArrayList<>(FileUtils.listFiles(copiedSiteDirectory, null, true));
>>>>>>> fc71aa2e
    }

    /**
     * Builds up <code>README.html</code> and <code>HEADER.html</code> that reside in following.
     * <ul>
     *     <li>distRoot
     *     <ul>
     *         <li>binaries/HEADER.html (symlink)</li>
     *         <li>binaries/README.html (symlink)</li>
     *         <li>source/HEADER.html (symlink)</li>
     *         <li>source/README.html (symlink)</li>
     *         <li>HEADER.html</li>
     *         <li>README.html</li>
     *     </ul>
     *     </li>
     * </ul>
     * @return the {@link List} of created files above
     * @throws MojoExecutionException if an {@link IOException} occurs in the creation of these
     *                                files fails.
     */
    private List<File> buildReadmeAndHeaderHtmlFiles() throws MojoExecutionException {
        List<File> headerAndReadmeFiles = new ArrayList<>();
        File headerFile = new File(distVersionRcVersionDirectory, HEADER_FILE_NAME);
        //
        // HEADER file
        //
        try (Writer headerWriter = new OutputStreamWriter(new FileOutputStream(headerFile), "UTF-8")) {
            HeaderHtmlVelocityDelegate.builder().build().render(headerWriter);
        } catch (IOException e) {
            final String message = "Could not build HEADER html file " + headerFile;
            getLog().error(message, e);
            throw new MojoExecutionException(message, e);
        }
        headerAndReadmeFiles.add(headerFile);
        //
        // README file
        //
        File readmeFile = new File(distVersionRcVersionDirectory, README_FILE_NAME);
        try (Writer readmeWriter = new OutputStreamWriter(new FileOutputStream(readmeFile), "UTF-8")) {
            // @formatter:off
            ReadmeHtmlVelocityDelegate readmeHtmlVelocityDelegate = ReadmeHtmlVelocityDelegate.builder()
                    .withArtifactId(project.getArtifactId())
                    .withVersion(project.getVersion())
                    .withSiteUrl(project.getUrl())
                    .build();
            // @formatter:on
            readmeHtmlVelocityDelegate.render(readmeWriter);
        } catch (IOException e) {
            final String message = "Could not build README html file " + readmeFile;
            getLog().error(message, e);
            throw new MojoExecutionException(message, e);
        }
        headerAndReadmeFiles.add(readmeFile);
        headerAndReadmeFiles.addAll(copyHeaderAndReadmeToSubdirectories(headerFile, readmeFile));
        return headerAndReadmeFiles;
    }

    /**
     * Copies <code>README.html</code> and <code>HEADER.html</code> to the source and binaries
     * directories.
     *
     * @param headerFile The originally created <code>HEADER.html</code> file.
     * @param readmeFile The originally created <code>README.html</code> file.
     * @return a {@link List} of created files.
     * @throws MojoExecutionException if the {@link SharedFunctions#copyFile(Log, File, File)}
     *                                fails.
     */
    private List<File> copyHeaderAndReadmeToSubdirectories(File headerFile, File readmeFile)
            throws MojoExecutionException {
        List<File> symbolicLinkFiles = new ArrayList<>();
        File sourceRoot = new File(distVersionRcVersionDirectory, "source");
        File binariesRoot = new File(distVersionRcVersionDirectory, "binaries");
        File sourceHeaderFile = new File(sourceRoot, HEADER_FILE_NAME);
        File sourceReadmeFile = new File(sourceRoot, README_FILE_NAME);
        File binariesHeaderFile = new File(binariesRoot, HEADER_FILE_NAME);
        File binariesReadmeFile = new File(binariesRoot, README_FILE_NAME);
        SharedFunctions.copyFile(getLog(), headerFile, sourceHeaderFile);
        symbolicLinkFiles.add(sourceHeaderFile);
        SharedFunctions.copyFile(getLog(), readmeFile, sourceReadmeFile);
        symbolicLinkFiles.add(sourceReadmeFile);
        SharedFunctions.copyFile(getLog(), headerFile, binariesHeaderFile);
        symbolicLinkFiles.add(binariesHeaderFile);
        SharedFunctions.copyFile(getLog(), readmeFile, binariesReadmeFile);
        symbolicLinkFiles.add(binariesReadmeFile);
        return symbolicLinkFiles;
    }

    /**
     * This method is the setter for the {@link CommonsDistributionStagingMojo#baseDir} field, specifically
     * for the usage in the unit tests.
     *
     * @param baseDir is the {@link File} to be used as the project's root directory when this mojo
     *                is invoked.
     */
    protected void setBaseDir(File baseDir) {
        this.baseDir = baseDir;
    }
}<|MERGE_RESOLUTION|>--- conflicted
+++ resolved
@@ -398,13 +398,8 @@
         } catch (IOException e) {
             throw new MojoExecutionException("Site copying failed", e);
         }
-<<<<<<< HEAD
         File siteInScm = new File(distVersionRcVersionDirectory, "site");
         return new ArrayList<>(FileUtils.listFiles(siteInScm, null, true));
-=======
-        File copiedSiteDirectory = new File(distVersionRcVersionDirectory, "site");
-        return new ArrayList<>(FileUtils.listFiles(copiedSiteDirectory, null, true));
->>>>>>> fc71aa2e
     }
 
     /**
